// This allows us to generate nice docs around our tests while we still get
// warnings for unused test cases
#[cfg(doc)]
pub mod tests;
#[cfg(not(doc))]
mod tests;

<<<<<<< HEAD
pub mod nts;
pub mod nts_ke;
pub mod udp;
pub mod util;
=======
pub(crate) mod macros;

pub use tests::all_tests;
>>>>>>> f85a2550

use crate::nts_ke::NtsKeConnection;
use anyhow::anyhow;
use ntp_proto::{NtsKeys, NtsRecord};
use rustls::RootCertStore;
use std::fmt::{Debug, Formatter};
use std::fs::File;
use std::io::BufReader;
use std::net::SocketAddr;
use std::path::PathBuf;
use std::sync::{Arc, Mutex};
use std::time::Duration;

use crate::nts::NtsCookie;
pub use tests::all_tests;
pub use util::result::{TestError, TestResult};

#[derive(Debug)]
pub struct NtsServer {
    host: String,
    port: u16,
    root_cert_store: Arc<RootCertStore>,
    udp_host: SocketAddr,
    nts: Mutex<(Vec<NtsCookie>, Arc<NtsKeys>)>,
    timeout: Duration,
}

impl NtsServer {
    pub fn new(
        host: String,
        port: u16,
        ca_file: Option<PathBuf>,
        timeout: Duration,
    ) -> TestResult<Self> {
        let root_cert_store = root_ca(ca_file)?;

        let mut ke = NtsKeConnection::new(&host, port, &root_cert_store, timeout)?;
        let (cookies, udp_host, keys) = ke.do_request()?;

        Ok(Self {
            host,
            port,
            root_cert_store,
            udp_host,
            nts: Mutex::new((cookies, Arc::new(keys))),
            timeout,
        })
    }

    pub fn udp_host(&self) -> SocketAddr {
        self.udp_host
    }

    pub fn take_cookie(&self) -> TestResult<(NtsCookie, Arc<NtsKeys>)> {
        let mut guard = self.nts.lock().expect("No poisoned cookies");

        if guard.0.is_empty() {
            self.refill(&mut guard)?;
        }

        Ok((
            guard.0.pop().expect("Just refilled the jar"),
            Arc::clone(&guard.1),
        ))
    }

    fn refill(&self, (cookies, keys): &mut (Vec<NtsCookie>, Arc<NtsKeys>)) -> TestResult {
        assert!(cookies.is_empty());

        let mut ke =
            NtsKeConnection::new(&self.host, self.port, &self.root_cert_store, self.timeout)?;
        let (new_cookies, udp_host, new_keys) = ke.do_request()?;

        if udp_host != self.udp_host {
            return Err(TestError::Error(anyhow!(
                "Server switched to which UDP host it points"
            )));
        }

        cookies.extend(new_cookies);
        let _old_keys = std::mem::replace(keys, Arc::new(new_keys));

        Ok(())
    }
}

#[derive(Debug)]
pub enum Server {
    Ntp(SocketAddr),
    Nts(NtsServer),
}

#[derive(Debug)]
pub struct TestConfig {
    pub server: Server,
    pub timeout: Duration,
}

impl TestConfig {
    pub fn udp(&self) -> TestResult<udp::UdpConnection> {
        let addr = match &self.server {
            Server::Ntp(addr) => *addr,
            Server::Nts(server) => server.udp_host(),
        };

        udp::UdpConnection::new(addr, self.timeout)
    }

    pub fn ke(&self) -> TestResult<NtsKeConnection> {
        match &self.server {
            Server::Ntp(_) => Err(TestError::Skipped),
            Server::Nts(server) => NtsKeConnection::new(
                &server.host,
                server.port,
                &server.root_cert_store,
                server.timeout,
            ),
        }
    }

    pub fn take_cookie(&self) -> TestResult<(NtsCookie, Arc<NtsKeys>)> {
        let Server::Nts(server) = &self.server else {
            return Err(TestError::Skipped);
        };

        server.take_cookie()
    }
}

pub fn root_ca(cafile: Option<PathBuf>) -> anyhow::Result<Arc<RootCertStore>> {
    let mut root_cert_store = RootCertStore::empty();
    if let Some(cafile) = &cafile {
        let mut pem = BufReader::new(File::open(cafile)?);
        for cert in rustls_pemfile::certs(&mut pem) {
            root_cert_store.add(cert?).unwrap();
        }
    } else {
        root_cert_store.extend(webpki_roots::TLS_SERVER_ROOTS.iter().cloned());
    }

    Ok(Arc::new(root_cert_store))
}

#[derive(Clone, Eq, PartialEq)]
pub struct RawBytes(pub Box<[u8]>);

impl Debug for RawBytes {
    fn fmt(&self, f: &mut Formatter<'_>) -> std::fmt::Result {
        hex::encode(&self.0).fmt(f)
    }
}

impl From<Vec<u8>> for RawBytes {
    fn from(value: Vec<u8>) -> Self {
        Self(value.into_boxed_slice())
    }
}

#[derive(Debug, Clone)]
pub enum Response {
    UdpUnparsable(RawBytes),
    UdpResponse(ntp_proto::NtpPacket<'static>),
    KeResponse(nts_ke::Response),
    KeInvalid(Vec<NtsRecord>),
}

impl From<udp::UdpResponse> for Response {
    fn from(value: udp::UdpResponse) -> Self {
        Self::UdpUnparsable(value.0.into())
    }
}

impl<'a> From<ntp_proto::NtpPacket<'a>> for Response {
    fn from(value: ntp_proto::NtpPacket<'a>) -> Self {
        Self::UdpResponse(value.into_owned())
    }
}

impl From<nts_ke::Response> for Response {
    fn from(value: nts_ke::Response) -> Self {
        Self::KeResponse(value)
    }
}

impl From<Vec<NtsRecord>> for Response {
    fn from(value: Vec<NtsRecord>) -> Self {
        Self::KeInvalid(value)
    }
}

pub trait TestCase {
    fn name(&self) -> &'static str;
    fn run(&self, conn: &TestConfig) -> TestResult;
}<|MERGE_RESOLUTION|>--- conflicted
+++ resolved
@@ -5,16 +5,11 @@
 #[cfg(not(doc))]
 mod tests;
 
-<<<<<<< HEAD
+pub(crate) mod macros;
 pub mod nts;
 pub mod nts_ke;
 pub mod udp;
 pub mod util;
-=======
-pub(crate) mod macros;
-
-pub use tests::all_tests;
->>>>>>> f85a2550
 
 use crate::nts_ke::NtsKeConnection;
 use anyhow::anyhow;
